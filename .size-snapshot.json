--- conflicted
+++ resolved
@@ -1,31 +1,20 @@
 {
   "dist/index.js": {
-<<<<<<< HEAD
-    "bundled": 30915,
-    "minified": 15768,
-    "gzipped": 4537
+    "bundled": 36989,
+    "minified": 19862,
+    "gzipped": 5325
   },
   "dist/index.es.js": {
-    "bundled": 30395,
-    "minified": 15304,
-    "gzipped": 4438,
-=======
-    "bundled": 31764,
-    "minified": 16087,
-    "gzipped": 4618
-  },
-  "dist/index.es.js": {
-    "bundled": 31223,
-    "minified": 15604,
-    "gzipped": 4516,
->>>>>>> 9f3b2e99
+    "bundled": 35709,
+    "minified": 18704,
+    "gzipped": 5099,
     "treeshaked": {
       "rollup": {
-        "code": 3329,
+        "code": 3333,
         "import_statements": 21
       },
       "webpack": {
-        "code": 9422
+        "code": 10494
       }
     }
   }
