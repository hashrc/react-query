--- conflicted
+++ resolved
@@ -3,21 +3,13 @@
 title: Updates from Mutation Responses
 ---
 
-<<<<<<< HEAD
-When dealing with mutations that **update** objects on the server, it's common for the new object to be automatically returned in the response of the mutation. Instead of refetching any queries for that item and wasting a network call for data we already have, we can take advantage of the object returned by the mutation function and update the existing query with the new data immediately using the [Query Client's `setQueryData`](../api#queryclientsetquerydata) method:
-=======
 When dealing with mutations that **update** objects on the server, it's common for the new object to be automatically returned in the response of the mutation. Instead of refetching any queries for that item and wasting a network call for data we already have, we can take advantage of the object returned by the mutation function and update the existing query with the new data immediately using the [Query Client's `setQueryData`](../api#clientsetquerydata) method:
->>>>>>> 4c64cb9f
 
 ```js
-const queryClient = useQueryClient()
+const client = useQueryClient()
 
 const [mutate] = useMutation(editTodo, {
-<<<<<<< HEAD
-  onSuccess: data => queryClient.setQueryData(['todo', { id: 5 }], data),
-=======
   onSuccess: data => client.setQueryData(['todo', { id: 5 }], data),
->>>>>>> 4c64cb9f
 })
 
 mutate({
@@ -35,16 +27,12 @@
 
 ```js
 const useMutateTodo = () => {
-  const queryClient = useQueryClient()
+  const client = useQueryClient()
 
   return useMutation(editTodo, {
     // Notice the second argument is the variables object that the `mutate` function receives
     onSuccess: (data, variables) => {
-<<<<<<< HEAD
-      queryClient.setQueryData(['todo', { id: variables.id }], data)
-=======
       client.setQueryData(['todo', { id: variables.id }], data)
->>>>>>> 4c64cb9f
     },
   })
 }
